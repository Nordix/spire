--- conflicted
+++ resolved
@@ -66,11 +66,6 @@
 		up_awspca.BuiltIn(),
 		up_awssecret.BuiltIn(),
 		up_spire.BuiltIn(),
-<<<<<<< HEAD
-		up_awssecret.BuiltIn(),
-=======
-		// UpstreamCAs
->>>>>>> eea08cdc
 		up_disk.BuiltIn(),
 		// KeyManagers
 		km_disk.BuiltIn(),
